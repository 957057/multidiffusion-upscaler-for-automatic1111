--- conflicted
+++ resolved
@@ -160,7 +160,6 @@
                     for i in range(BBOX_MAX_NUM):
                         with gr.Accordion(f'Region {i+1}', open=False):
                             with gr.Row(variant='compact'):
-<<<<<<< HEAD
                                 e = gr.Checkbox(label='Enable', value=False)
                                 e.change(fn=None, inputs=e, outputs=e, _js=f'e => onBoxEnableClick({is_t2i}, {i}, e)')
 
@@ -182,41 +181,6 @@
 
                             prompt = gr.Text(show_label=False, placeholder=f'Prompt, will append to your {tab} prompt', max_lines=2)
                             neg_prompt = gr.Text(show_label=False, placeholder='Negative Prompt, will also be appended', max_lines=1)
-=======
-                                e = gr.Checkbox(label='Enable', value=False, elem_id=f'MD-enable-{tab}-{i}')
-                                e.change(fn=None, inputs=e, outputs=e, _js=f'e => onBoxEnableClick({is_t2i}, {i}, e)')
-                                
-                                blend_mode = gr.Dropdown(label='Type', choices=[e.value for e in BlendMode], value=BlendMode.BACKGROUND.value, 
-                                                         elem_id=f'MD-blend-{tab}-{i}', visible=True)
-                                
-                                feather_ratio = gr.Slider(label='Feather', value=0.2, minimum=0, maximum=1, step=0.05, 
-                                            interactive=True, elem_id=f'MD-feather-{tab}-{i}', visible=blend_mode.value == BlendMode.FOREGROUND.value)
-                                
-                                def on_blend_mode_change(x): 
-                                    return gr_show(x==BlendMode.FOREGROUND.value)
-                                blend_mode.change(fn=on_blend_mode_change, inputs=blend_mode, outputs=[feather_ratio])
-                                
-
-                            with gr.Row(variant='compact'):
-                                x = gr.Slider(label='x', value=0.4, minimum=0.0, maximum=1.0, step=0.01, 
-                                              interactive=True, elem_id=f'MD-{tab}-{i}-x')
-                                y = gr.Slider(label='y', value=0.4, minimum=0.0, maximum=1.0, step=0.01, 
-                                              interactive=True, elem_id=f'MD-{tab}-{i}-y')
-                                w = gr.Slider(label='w', value=0.2, minimum=0.0, maximum=1.0, step=0.01, 
-                                              interactive=True, elem_id=f'MD-{tab}-{i}-w')
-                                h = gr.Slider(label='h', value=0.2, minimum=0.0, maximum=1.0, step=0.01, 
-                                              interactive=True, elem_id=f'MD-{tab}-{i}-h')
-
-                                x.change(fn=None, inputs=x, outputs=x, _js=f'(v) => onBoxChange({is_t2i}, {i}, "x", v)')
-                                y.change(fn=None, inputs=y, outputs=y, _js=f'(v) => onBoxChange({is_t2i}, {i}, "y", v)')
-                                w.change(fn=None, inputs=w, outputs=w, _js=f'(v) => onBoxChange({is_t2i}, {i}, "w", v)')
-                                h.change(fn=None, inputs=h, outputs=h, _js=f'(v) => onBoxChange({is_t2i}, {i}, "h", v)')
-
-                            prompt   = gr.Text(show_label=False, placeholder=f'Prompt, will be appended to your {tab} prompt', 
-                                          max_lines=2, elem_id=f'MD-p-{tab}-{i}')
-                            neg_prompt = gr.Text(show_label=False, placeholder=f'Negative Prompt, will be appended to your {tab} negative prompt',         
-                                          max_lines=1, elem_id=f'MD-n-{tab}-{i}')
->>>>>>> 5f0c449a
 
                         bbox_controls.append([e, x, y ,w, h, prompt, neg_prompt, blend_mode, feather_ratio])
 
@@ -276,18 +240,10 @@
             *bbox_control_states,
         ):
 
-<<<<<<< HEAD
         ''' unhijack & clear all '''
         if not hasattr(sd_samplers, "create_sampler_original_md"):
-            sd_samplers.create_sampler_original_md = sd_samplers.create_sampler
-        sd_samplers.create_sampler = sd_samplers.create_sampler_original_md
-        MultiDiffusion    .unhook()
-=======
-        if hasattr(sd_samplers, "md_org_create_sampler"):
-            sd_samplers.create_sampler = sd_samplers.md_org_create_sampler
-            del sd_samplers.md_org_create_sampler
-
->>>>>>> 5f0c449a
+            sd_samplers.create_sampler = sd_samplers.create_sampler_original_md
+            del sd_samplers.create_sampler_original_md
         MixtureOfDiffusers.unhook()
         self.delegate = None
 
@@ -376,22 +332,10 @@
         print('sd_samplers.create_sampler:', sd_samplers.create_sampler)
         print('sd_samplers.create_sampler_original_md:', sd_samplers.create_sampler_original_md)
 
-<<<<<<< HEAD
-    def postprocess(self, p, processed, enabled: bool, *args):
-        if not enabled: return
-
-        sd_samplers.create_sampler = sd_samplers.create_sampler_original_md
-        MultiDiffusion    .unhook()
+    def postprocess(self, p, processed, *args):
+        if hasattr(sd_samplers, "create_sampler_original_md"):
+            sd_samplers.create_sampler = sd_samplers.create_sampler_original_md
+            del sd_samplers.create_sampler_original_md
         MixtureOfDiffusers.unhook()
         self.delegate = None
-
-        devices.torch_gc()
-=======
-    
-    def postprocess(self, p, processed, *args):
-        self.delegate = None
-        if hasattr(sd_samplers, "md_org_create_sampler"):
-            sd_samplers.create_sampler = sd_samplers.md_org_create_sampler
-            del sd_samplers.md_org_create_sampler
-        MixtureOfDiffusers.unhook()
->>>>>>> 5f0c449a
+        devices.torch_gc()