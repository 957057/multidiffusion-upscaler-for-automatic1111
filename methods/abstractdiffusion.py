--- conflicted
+++ resolved
@@ -136,16 +136,11 @@
         '''
         for i in range(0, len(bbox_control_states) - 8, 8):
             e, m, x, y, w, h, p, neg = bbox_control_states[i:i+8]
-<<<<<<< HEAD
             if not e or m <= 0 or x>=1 or y>=1 or w <= 0 or h <= 0 or p == '': continue
-=======
-            if not e or m <= 0 or w <= 0 or h <= 0 or p == '': continue
-            if x >=1 or y >= 1: continue
             x = max(0, x)
             y = max(0, y)
             w = min(1 - x, w)
             h = min(1 - y, h)
->>>>>>> 117bbf1a
             bbox = [int(x * self.w), int(y * self.h), int((x + w) * self.w), int((y + h) * self.h)]
             c_prompt = [prompt + ', ' + p for prompt in prompts]
             if neg != '': c_negative_prompt = [prompt + ', ' + neg for prompt in neg_prompts]
