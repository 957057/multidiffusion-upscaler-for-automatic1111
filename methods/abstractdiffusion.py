--- conflicted
+++ resolved
@@ -221,43 +221,13 @@
                             cond = torch.cat([tensor, uncond])
                         else:
                             cond = torch.cat([tensor, uncond, uncond])
-                        self.set_control_tensor(bbox_id, x_tile.shape[0])
+                        self.set_controlnet_tensors(bbox_id, x_tile.shape[0])
                         return forward_func(x_tile, sigma_in, cond={"c_crossattn": [cond], "c_concat": [image_cond_in]})
                     else:
-<<<<<<< HEAD
-                        cond = torch.cat([tensor, uncond, uncond])
-                    self.set_controlnet_tensors(bbox_id, x_tile.shape[0])
-                    return forward_func(x_tile, sigma_in, cond={"c_crossattn": [cond], "c_concat": [image_cond_in]})
-                else:
-                    x_out = torch.zeros_like(x_tile)
-                    cond_size = tensor.shape[0]
-                    self.set_controlnet_tensors(bbox_id, cond_size)
-                    cond_out = forward_func(
-                        x_tile  [:cond_size], 
-                        sigma_in[:cond_size], 
-                        cond={
-                            "c_crossattn": [tensor], 
-                            "c_concat": [image_cond_in[:cond_size]]
-                        })
-                    uncond_size = uncond.shape[0]
-                    self.set_controlnet_tensors(bbox_id, uncond_size)
-                    uncond_out = forward_func(
-                        x_tile  [cond_size:cond_size+uncond_size], 
-                        sigma_in[cond_size:cond_size+uncond_size], 
-                        cond={
-                            "c_crossattn": [uncond], 
-                            "c_concat": [image_cond_in[cond_size:cond_size+uncond_size]]
-                        })
-                    x_out[:cond_size] = cond_out
-                    x_out[cond_size:cond_size+uncond_size] = uncond_out
-                    if self.is_edit_model:
-                        x_out[cond_size+uncond_size:] = uncond_out
-                    return x_out
-=======
                         # When not, we need to pass the tensor to UNet separately.
                         x_out = torch.zeros_like(x_tile)
                         cond_size = tensor.shape[0]
-                        self.set_control_tensor(bbox_id, cond_size)
+                        self.set_controlnet_tensors(bbox_id, cond_size)
                         cond_out = forward_func(
                             x_tile  [:cond_size], 
                             sigma_in[:cond_size], 
@@ -266,7 +236,7 @@
                                 "c_concat": [image_cond_in[:cond_size]]
                             })
                         uncond_size = uncond.shape[0]
-                        self.set_control_tensor(bbox_id, uncond_size)
+                        self.set_controlnet_tensors(bbox_id, uncond_size)
                         uncond_out = forward_func(
                             x_tile  [cond_size:cond_size+uncond_size], 
                             sigma_in[cond_size:cond_size+uncond_size], 
@@ -279,7 +249,6 @@
                         if self.is_edit_model:
                             x_out[cond_size+uncond_size:] = uncond_out
                         return x_out
->>>>>>> 27d3c032
                 
             # otherwise, the x_tile is only a partial batch. 
             # We have to denoise in different runs.
@@ -341,7 +310,7 @@
                 # If the tensor can be passed to UNet in one go, do it.
                 if uncond_in is not None:
                     cond_in = torch.cat([cond_in, uncond_in])
-                self.set_control_tensor(bbox_id, x_tile.shape[0])
+                self.set_controlnet_tensors(bbox_id, x_tile.shape[0])
                 return forward_func(x_tile, 
                                     sigma_in, 
                                     cond={
@@ -352,7 +321,7 @@
                 # If not, we need to pass the tensor to UNet separately.
                 x_out = torch.zeros_like(x_tile)
                 cond_size = cond_in.shape[0]
-                self.set_control_tensor(bbox_id, cond_size)
+                self.set_controlnet_tensors(bbox_id, cond_size)
                 cond_out = forward_func(
                     x_tile  [:cond_size], 
                     sigma_in[:cond_size], 
@@ -360,7 +329,7 @@
                         "c_crossattn": [cond_in], 
                         "c_concat": [self.image_cond_in[bbox_id]]
                     })
-                self.set_control_tensor(bbox_id, uncond_in.shape[0])
+                self.set_controlnet_tensors(bbox_id, uncond_in.shape[0])
                 uncond_out = forward_func(
                     x_tile  [cond_size:], 
                     sigma_in[cond_size:], 
@@ -393,13 +362,8 @@
                     "c_concat": [self.image_cond_in[bbox_id]]
                 })
         else:
-<<<<<<< HEAD
             # if the cond is finished, we need to process the uncond.
             self.set_controlnet_tensors(bbox_id, uncond.shape[0])
-=======
-            # if all prompt slices are processed, we process the negative prompt.
-            self.set_control_tensor(bbox_id, uncond.shape[0])
->>>>>>> 27d3c032
             return forward_func(
                 x_tile, 
                 sigma_in, 
